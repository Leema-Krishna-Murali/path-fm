--- conflicted
+++ resolved
@@ -58,11 +58,7 @@
 
 ## Dataset prep
 
-<<<<<<< HEAD
-If you are wanting to exactly replicate our checkpoint, note that we did not train via streaming from huggingface. This feature was subsequently added and needs to be enabled in your YAML config (`train.streaming_from_hf=[True,False]`). Unless you enable this, you will need to first locally download the TCGA-12K dataset (~12TB) and then use the scripts provided in `prepatching_scripts/` to create a txt file containing the svs filepaths and locations/magnitude from which to create patches on-the-fly during model training. You can alternatively use our original txt file (<LINK TO HUGGINGFACE>), but note you would need to modify that txt to correct its use of absolute filepaths.
-=======
 If you are wanting to exactly replicate our checkpoint, note that we did not train via streaming from huggingface. This feature was subsequently added and needs to be enabled in your YAML config (`train.streaming_from_hf=[True,False]`). Unless you enable this, you will need to first locally download the TCGA-12K dataset (~12TB) and then use the scripts provided in `prepatching_scripts/` to create a txt file containing the svs filepaths and locations/magnitude from which to create patches on-the-fly during model training. You can alternatively use [our original sample_dataset_30.txt file](https://huggingface.co/SophontAI/OpenMidnight/blob/main/sample_dataset_30.txt), but note you would need to modify that txt to correct its use of absolute filepaths.
->>>>>>> 2e182898
 
 ## Training Single GPU (Short Config)
 
