--- conflicted
+++ resolved
@@ -9,11 +9,7 @@
   separate_head: true
   head_n_prototypes: 131072
 train:
-<<<<<<< HEAD
-  batch_size_per_gpu: 128
-=======
   batch_size_per_gpu: 32
->>>>>>> 7c0f47a4
     #  dataset_path: ImageNet22k
   centering: sinkhorn_knopp
     # use_pretrained: True
@@ -30,11 +26,7 @@
 optim:
   epochs: 50000
   weight_decay_end: 0.2
-<<<<<<< HEAD
   base_lr: 1.0e-04  # learning rate for a batch size of 1024 - now 512
-=======
-  base_lr: 2.0e-04  # learning rate for a batch size of 1024
->>>>>>> 7c0f47a4
     #warmup_epochs: 80
   layerwise_decay: 1.0
 crops:
