--- conflicted
+++ resolved
@@ -200,7 +200,6 @@
         #print(global_crop_2.shape)
         from torchvision.utils import save_image
         if False:#Saving
-<<<<<<< HEAD
             image.save("original.png")
             save_image(self.hedonly(im1_base), "global_hed.png")
             save_image(self.hedonly(im2_base), "global2_hed.png")
@@ -209,11 +208,9 @@
             save_image(global_crop_2, "global2.png")
             save_image(self.global_nohed(im1_base), "global1_nohed.png")
             save_image(self.global_nohed2(im2_base), "global2_nohed.png")
-=======
             save_image(global_crop_1, "global.png")
             save_image(global_crop_2, "global2.png")
             exit()
->>>>>>> 7c0f47a4
         # global crops for teacher:
         output["global_crops_teacher"] = [global_crop_1, global_crop_2]
 
@@ -224,9 +221,6 @@
         if False:
             for i, local in enumerate(local_crops):
                 save_image(local, str(i) + "local" + ".png")
-<<<<<<< HEAD
-            
-            
             local_crops_new = [
                     self.local_nohed(self.geometric_augmentation_local(image)) for _ in range(self.local_crops_number)
                 ]
@@ -244,10 +238,6 @@
 
                 
             exit()
-
-=======
-            exit()
->>>>>>> 7c0f47a4
         output["local_crops"] = local_crops
         output["offsets"] = ()
 
