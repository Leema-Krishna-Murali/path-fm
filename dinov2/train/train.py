# Copyright (c) Meta Platforms, Inc. and affiliates.
#
# This source code is licensed under the Apache License, Version 2.0
# found in the LICENSE file in the root directory of this source tree.

import argparse
import logging
import math
import os
import random
from functools import partial
import itertools
from io import BytesIO
from pathlib import Path
import gc
import contextlib

from fvcore.common.checkpoint import PeriodicCheckpointer
import torch

from dinov2.data import collate_data_and_cast, DataAugmentationDINO, MaskingGenerator
import dinov2.distributed as distributed
from dinov2.fsdp import FSDPCheckpointer
from dinov2.logging import MetricLogger
from dinov2.utils.config import setup
from dinov2.utils.utils import CosineScheduler

from dinov2.train.ssl_meta_arch import SSLMetaArch
from datasets import IterableDatasetDict, load_dataset, DownloadConfig
from PIL import Image
import torch.utils.data

import pyarrow
import pyarrow.dataset
import torch.distributed as dist

import pyarrow
import pyarrow.dataset
import torch.distributed as dist
from torch.distributed.fsdp import (
    FullyShardedDataParallel as FSDP,
    StateDictType,
    FullStateDictConfig,
)

torch.backends.cuda.matmul.allow_tf32 = True  # PyTorch 1.12 sets this to False by default
logger = logging.getLogger("dinov2")
import wandb
<<<<<<< HEAD

def _build_streaming_dataset(
    dataset_path: str,
    *,
    shuffle_buffer: int,
    base_seed: int,
    fragment_prefetch_limit: int = 1,
    fragment_range_size: int = 128 << 20,
    epoch: int = 0,
):
    # Get current rank/size at call time (safe under elastic restarts)
    world_size = dist.get_world_size() if dist.is_available() and dist.is_initialized() else 1
    global_rank = dist.get_rank() if dist.is_available() and dist.is_initialized() else 0

    fragment_scan_options = pyarrow.dataset.ParquetFragmentScanOptions(
        cache_options=pyarrow.CacheOptions(
            prefetch_limit=fragment_prefetch_limit,
            range_size_limit=fragment_range_size,
        ),
    )

    ds = load_dataset(
        dataset_path,
        streaming=True,
        fragment_scan_options=fragment_scan_options,
    )["train"]

    # 1) shard first to avoid cross-rank duplication and wasted I/O
    if world_size > 1:
        ds = ds.shard(num_shards=world_size, index=global_rank)

    # 2) then shuffle; vary by epoch and rank
    seed = base_seed + epoch * 1_000_000 + global_rank * 10000
    ds = ds.shuffle(buffer_size=shuffle_buffer, seed=seed)
    return ds
=======
>>>>>>> 7c0f47a4

def get_args_parser(add_help: bool = True):
    parser = argparse.ArgumentParser("DINOv2 training", add_help=add_help)
    parser.add_argument("--config-file", default="", metavar="FILE", help="path to config file")
    parser.add_argument(
        "--no-resume",
        action="store_true",
        help="Whether to not attempt to resume from the checkpoint directory. ",
    )
    parser.add_argument("--eval-only", action="store_true", help="perform evaluation only")
    parser.add_argument("--eval", type=str, default="", help="Eval type to perform")
    parser.add_argument(
        "opts",
        help="""
Modify config options at the end of the command. For Yacs configs, use
space-separated "PATH.KEY VALUE" pairs.
For python-based LazyConfig, use "path.key=value".
        """.strip(),
        default=None,
        nargs=argparse.REMAINDER,
    )
    parser.add_argument(
        "--output-dir",
        "--output_dir",
        default="",
        type=str,
        help="Output directory to save logs and checkpoints",
    )

    return parser


def build_optimizer(cfg, params_groups):
    return torch.optim.AdamW(params_groups, betas=(cfg.optim.adamw_beta1, cfg.optim.adamw_beta2))


def build_schedulers(cfg):
    OFFICIAL_EPOCH_LENGTH = cfg.train.OFFICIAL_EPOCH_LENGTH
    lr = dict(
        base_value=cfg.optim["lr"],
        final_value=cfg.optim["min_lr"],
        total_iters=cfg.optim["epochs"] * OFFICIAL_EPOCH_LENGTH,
        warmup_iters=cfg.optim["warmup_epochs"] * OFFICIAL_EPOCH_LENGTH,
        start_warmup_value=0,
    )
    wd = dict(
        base_value=cfg.optim["weight_decay"],
        final_value=cfg.optim["weight_decay_end"],
        total_iters=cfg.optim["epochs"] * OFFICIAL_EPOCH_LENGTH,
    )
    momentum = dict(
        base_value=cfg.teacher["momentum_teacher"],
        final_value=cfg.teacher["final_momentum_teacher"],
        total_iters=cfg.optim["epochs"] * OFFICIAL_EPOCH_LENGTH,
    )
    teacher_temp = dict(
        base_value=cfg.teacher["teacher_temp"],
        final_value=cfg.teacher["teacher_temp"],
        total_iters=cfg.teacher["warmup_teacher_temp_epochs"] * OFFICIAL_EPOCH_LENGTH,
        warmup_iters=cfg.teacher["warmup_teacher_temp_epochs"] * OFFICIAL_EPOCH_LENGTH,
        start_warmup_value=cfg.teacher["warmup_teacher_temp"],
    )

    lr_schedule = CosineScheduler(**lr)
    wd_schedule = CosineScheduler(**wd)
    momentum_schedule = CosineScheduler(**momentum)
    teacher_temp_schedule = CosineScheduler(**teacher_temp)
    last_layer_lr_schedule = CosineScheduler(**lr)

    last_layer_lr_schedule.schedule[
        : cfg.optim["freeze_last_layer_epochs"] * OFFICIAL_EPOCH_LENGTH
    ] = 0  # mimicking the original schedules

    logger.info("Schedulers ready.")

    return (
        lr_schedule,
        wd_schedule,
        momentum_schedule,
        teacher_temp_schedule,
        last_layer_lr_schedule,
    )


def apply_optim_scheduler(optimizer, lr, wd, last_layer_lr):
    for param_group in optimizer.param_groups:
        is_last_layer = param_group["is_last_layer"]
        lr_multiplier = param_group["lr_multiplier"]
        wd_multiplier = param_group["wd_multiplier"]
        param_group["weight_decay"] = wd * wd_multiplier
        param_group["lr"] = (last_layer_lr if is_last_layer else lr) * lr_multiplier

_FULL_STATE_DICT_CFG = FullStateDictConfig(offload_to_cpu=True, rank0_only=True)

def do_test(cfg, model, iteration): # save teacher checkpoint (used for eval only)
    # All ranks participate in FSDP state_dict() even with rank0_only=True
    is_main = distributed.is_main_process()
    iterstring = str(iteration)
    eval_dir = os.path.join(cfg.train.output_dir, "eval", iterstring)
    if is_main:
        os.makedirs(eval_dir, exist_ok=True)
        teacher_ckp_path = os.path.join(eval_dir, "teacher_checkpoint.pth")

    if isinstance(model.teacher, FSDP):
        state_dict_module = model.teacher
    elif isinstance(model, FSDP):
        state_dict_module = model
    else:
        state_dict_module = None

    state_dict_ctx = (
        FSDP.state_dict_type(
            state_dict_module,
            StateDictType.FULL_STATE_DICT,
            state_dict_config=_FULL_STATE_DICT_CFG,
        )
        if state_dict_module is not None
        else contextlib.nullcontext()
    )

    with torch.no_grad(), state_dict_ctx:
        teacher_sd = model.teacher.state_dict()

    if is_main:
        torch.save({"teacher": teacher_sd}, teacher_ckp_path)
        gc.collect()
        if torch.cuda.is_available():
            torch.cuda.empty_cache()

    del teacher_sd

    if dist.is_available() and dist.is_initialized():
        dist.barrier()


def do_train(cfg, model, resume=False):
    model.train()
    inputs_dtype = torch.half
    fp16_scaler = model.fp16_scaler  # for mixed precision training
    single_gpu_run = distributed.get_global_size() <= 1
    if single_gpu_run: print("\n\nSINGLE GPU RUN, SKIPPING FSDP CHECKPOINTING\n\n")

    # setup optimizer

    optimizer = build_optimizer(cfg, model.get_params_groups())
    (
        lr_schedule,
        wd_schedule,
        momentum_schedule,
        teacher_temp_schedule,
        last_layer_lr_schedule,
    ) = build_schedulers(cfg)
    
    from omegaconf import OmegaConf
    if distributed.is_main_process():
<<<<<<< HEAD
        run_id_path = Path(cfg.train.output_dir) / "wandb_run_id.txt"
        if resume and run_id_path.exists():
            run_id = run_id_path.read_text().strip()
            resume_mode = "must"
        else:
            run_id_path.parent.mkdir(parents=True, exist_ok=True)
            run_id = wandb.util.generate_id()
            run_id_path.write_text(run_id)
            resume_mode = "allow"
        run = wandb.init(
            project="midnight-rep",
            config=OmegaConf.to_container(cfg),
            id=run_id,
            resume=resume_mode,
        )
        repo_root = Path(__file__).resolve().parents[2]
        artifact = wandb.Artifact(name=f"run-source-{run.id}", type="code")
        artifact.add_file(str(Path(__file__).resolve()))
=======
        run = wandb.init(
            project="midnight-rep",  # Specify your project
            config = OmegaConf.to_container(cfg)
        )


>>>>>>> 7c0f47a4

        artifact.add_file(str(os.environ.get("DINOV2_RUN_SCRIPT")))
        artifact.add_file(str(Path(CONFIG_FILE_PATH)))
        run.log_artifact(artifact)

    # checkpointer
    if not single_gpu_run:
        checkpointer = FSDPCheckpointer(model, cfg.train.output_dir, optimizer=optimizer, save_to_disk=True)
        start_iter = checkpointer.resume_or_load(cfg.MODEL.WEIGHTS, resume=resume).get("iteration", -1) + 1
    else:
        start_iter = 0

    OFFICIAL_EPOCH_LENGTH = cfg.train.OFFICIAL_EPOCH_LENGTH
    max_iter = cfg.optim.epochs * OFFICIAL_EPOCH_LENGTH
    early_stop_iter = cfg.optim.early_stop * OFFICIAL_EPOCH_LENGTH
    eta_target_iter = min(max_iter, early_stop_iter)

    if not single_gpu_run:
        periodic_checkpointer = PeriodicCheckpointer(
            checkpointer,
            period=3 * OFFICIAL_EPOCH_LENGTH,
            max_iter=max_iter,
            max_to_keep=3,
        )

    # setup data preprocessing

    img_size = cfg.crops.global_crops_size
    patch_size = cfg.student.patch_size
    n_tokens = (img_size // patch_size) ** 2
    mask_generator = MaskingGenerator(
        input_size=(img_size // patch_size, img_size // patch_size),
        max_num_patches=0.5 * img_size // patch_size * img_size // patch_size,
    )

    data_transform = DataAugmentationDINO(
        cfg.crops.global_crops_scale,
        cfg.crops.local_crops_scale,
        cfg.crops.local_crops_number,
        global_crops_size=cfg.crops.global_crops_size,
        local_crops_size=cfg.crops.local_crops_size,
    )

    collate_fn = partial(
        collate_data_and_cast,
        mask_ratio_tuple=cfg.ibot.mask_ratio_min_max,
        mask_probability=cfg.ibot.mask_sample_probability,
        n_tokens=n_tokens,
        mask_generator=mask_generator,
        dtype=inputs_dtype,
    )

    # setup data loader (streaming from huggingface)

    dataset_builder = partial(
        _build_streaming_dataset,
        dataset_path="medarc/TCGA-12K-parquet",
        shuffle_buffer=10000,
        base_seed=42,
        # Prefetch Arrow fragments to keep I/O busy
        fragment_prefetch_limit=4,
        fragment_range_size=(32 << 20),
    )

    def decode_and_transform(item):
        image_file = BytesIO(item["image_bytes"])
        image = Image.open(image_file)
        image = image.convert("RGB")
        transformed = data_transform(image)
        slide_meta = (item["slide_path"], item["x"], item["y"], item["level"])
        return (transformed, None), slide_meta

    class _TransformedStreamingDataset(torch.utils.data.IterableDataset):
        def __init__(self, dataset_builder, transform, samples_per_epoch=None, reshuffle_every=0):
            self._dataset_builder = dataset_builder
            self._transform = transform
            self._samples_per_epoch = samples_per_epoch
            self._reshuffle_every = reshuffle_every  # 0 => never
            self._initialized = False
            self._epoch_seen = 0
            self._src_iter = None

        def _init_or_reshuffle(self, *, force: bool = False):
            if force or (not self._initialized) or (
                self._reshuffle_every and (self._epoch_seen % self._reshuffle_every == 0)
            ):
                src = self._dataset_builder(epoch=self._epoch_seen if self._reshuffle_every else 0)
                worker_info = torch.utils.data.get_worker_info()
                if worker_info is not None and worker_info.num_workers > 1:
                    src = src.shard(num_shards=worker_info.num_workers, index=worker_info.id)
                self._src_iter = iter(src)
                self._initialized = True

        def __iter__(self):
            while True:
                self._init_or_reshuffle()

                # Per-RANK quota
                rank_quota = self._samples_per_epoch or (1 << 62)

                worker_info = torch.utils.data.get_worker_info()
                num_workers = worker_info.num_workers if worker_info is not None else 1
                worker_id = worker_info.id if worker_info is not None else 0

                # Split quota across workers (nearly even split)
                base = rank_quota // num_workers
                remainder = rank_quota % num_workers
                local_quota = base + (1 if worker_id < remainder else 0)

                produced = 0
                while produced < local_quota:
                    try:
                        sample = next(self._src_iter)
                    except StopIteration:
                        # Refill the iterator; only reshuffle on epoch boundaries
                        self._init_or_reshuffle(force=True)
                        continue
                    yield self._transform(sample)
                    produced += 1

                self._epoch_seen += 1

    # Define explicit per-epoch sample budget per rank to keep ranks in lock-step
    samples_per_epoch = cfg.train.batch_size_per_gpu * cfg.train.OFFICIAL_EPOCH_LENGTH
    dataset = _TransformedStreamingDataset(
        dataset_builder,
        decode_and_transform,
        samples_per_epoch=samples_per_epoch,
        reshuffle_every=0,
    )

    def _worker_init(_):
        torch.set_num_threads(1)
        os.environ.setdefault("OMP_NUM_THREADS", "1")

    data_loader = torch.utils.data.DataLoader(
        dataset,
        batch_size=cfg.train.batch_size_per_gpu,
        num_workers=cfg.train.num_workers,
<<<<<<< HEAD
=======
        #num_workers = 1,
        shuffle=True,
        seed=start_iter,  # TODO: Fix this -- cfg.train.seed
        sampler_type=sampler_type,
        sampler_advance=0,  # TODO(qas): fix this -- start_iter * cfg.train.batch_size_per_gpu,
>>>>>>> 7c0f47a4
        drop_last=True,
        pin_memory=True,
        persistent_workers=True,
        collate_fn=collate_fn,
        prefetch_factor=4,
        worker_init_fn=_worker_init,
    )

    # training loop

    iteration = start_iter

    logger.info("Starting training from iteration {}".format(start_iter))
    metrics_file = os.path.join(cfg.train.output_dir, "training_metrics.json")
    metric_logger = MetricLogger(delimiter="  ", output_file=metrics_file)
    header = "Training"

    for data in metric_logger.log_every(
        data_loader,
        10,
        header,
        eta_target_iter + 1,
        start_iter,
    ):
        if iteration >= early_stop_iter:
            logger.info("Early stopping at iteration {}".format(iteration))
            if cfg.evaluation.eval_period_iterations >= 0:
                do_test(cfg, model, f"training_{iteration}")
                torch.cuda.synchronize()
            if not single_gpu_run:
                checkpointer.save(f"model_{iteration:07d}", iteration=iteration)
            break
        
        current_batch_size = data["collated_global_crops"].shape[0] / 2
        if iteration > max_iter:
            return
        
        nan_mask = torch.isnan(data["collated_global_crops"])
        nan_mask2 = torch.isnan(data["collated_local_crops"])
        if nan_mask.any():
            print("found nan in input data")
            print(data[indexes])
        

        # apply schedules

        lr = lr_schedule[iteration]
        wd = wd_schedule[iteration]
        mom = momentum_schedule[iteration]
        teacher_temp = teacher_temp_schedule[iteration]
        last_layer_lr = last_layer_lr_schedule[iteration]
        apply_optim_scheduler(optimizer, lr, wd, last_layer_lr)

        # compute losses

        optimizer.zero_grad(set_to_none=True)

        loss_dict = model.forward_backward(data, teacher_temp=teacher_temp)

        # clip gradients

        if fp16_scaler is not None:
            if cfg.optim.clip_grad:
                fp16_scaler.unscale_(optimizer)
                for v in model.student.values():
                    v.clip_grad_norm_(cfg.optim.clip_grad)
            fp16_scaler.step(optimizer)
            fp16_scaler.update()
        else:
            if cfg.optim.clip_grad:
                for v in model.student.values():
                    v.clip_grad_norm_(cfg.optim.clip_grad)
            optimizer.step()

        # perform teacher EMA update

        model.update_teacher(mom)

        # logging

        if distributed.get_global_size() > 1:
            for v in loss_dict.values():
                torch.distributed.all_reduce(v)
        loss_dict_reduced = {k: v.item() / distributed.get_global_size() for k, v in loss_dict.items()}

        if math.isnan(sum(loss_dict_reduced.values())):
            print(sum(loss_dict_reduced.values()))
            logger.info("NaN detected")
            print(data["indexes"])
            
            for name, param in model.named_parameters():
                if torch.isnan(param.data).any():
                    print(f"NaNs found in parameter: {name}")

            raise AssertionError
        losses_reduced = sum(loss for loss in loss_dict_reduced.values())

        metric_logger.update(lr=lr)
        metric_logger.update(wd=wd)
        metric_logger.update(mom=mom)
        metric_logger.update(last_layer_lr=last_layer_lr)
        metric_logger.update(current_batch_size=current_batch_size)
        metric_logger.update(total_loss=losses_reduced, **loss_dict_reduced)
        
        if distributed.is_main_process():
<<<<<<< HEAD
            scalar_logs = {
                "Learning Rate": lr,
                "Momentum": mom,
                "Last Layer LR": last_layer_lr,
                "Total Loss": losses_reduced,
            }
            wandb.log({**scalar_logs, **loss_dict_reduced}, step=iteration)
    
        # Synchronize the GPU to ensure all operations are complete before measuring
        torch.cuda.synchronize()
        
=======
            wandb.log({"Learning Rate":lr,
                        "Momentum": mom,
                        "Last Layer LR": last_layer_lr,
                        "Learning Rate":lr,
                        "Total Loss":losses_reduced
                })
            wandb.log(loss_dict)


        
        # checkpointing and testing

>>>>>>> 7c0f47a4
        #Save instantly
        if cfg.evaluation.eval_period_iterations >= 0 and (iteration) % cfg.evaluation.eval_period_iterations == 0:
            do_test(cfg, model, f"training_{iteration}")
            torch.cuda.synchronize()
        if not single_gpu_run:
            periodic_checkpointer.step(iteration)

        iteration = iteration + 1
    metric_logger.synchronize_between_processes()
    return {k: meter.global_avg for k, meter in metric_logger.meters.items()}


def main(args):
    cfg = setup(args)
    print(cfg)
    model = SSLMetaArch(cfg).to(torch.device("cuda"))
    #Load model here from pretrained.
<<<<<<< HEAD
    if cfg.train.use_pretrained:

        if cfg.student.arch == "vit_giant2":
            print("loading pretrained DinoV2-giant") 
            model_pretrained = torch.hub.load('facebookresearch/dinov2', 'dinov2_vitg14_reg')
        else:
            AssertionError("only giant pretrained is supported currently")

=======
    if True:#cfg.train.use_pretrained and "\'arch\': \'vit_small\'" in str(cfg):#Temporary check
        print("load small")
        
        model_pretrained = torch.hub.load('facebookresearch/dinov2', 'dinov2_vits14_reg')#, force_reload = True)
>>>>>>> 7c0f47a4
        model_pretrained = model_pretrained.to(torch.device("cuda"))
        model.student.backbone.patch_embed.proj.weight = model_pretrained.patch_embed.proj.weight
        model.student.backbone.patch_embed.proj.bias = model_pretrained.patch_embed.proj.bias
        model.student.backbone.cls_token = model_pretrained.cls_token
        model.student.backbone.register_tokens = model_pretrained.register_tokens
        model.student.backbone.mask_token = model_pretrained.mask_token

        print(model.state_dict().keys())
        print(model_pretrained.state_dict().keys())
<<<<<<< HEAD
        print(model_pretrained.pos_embed.shape) #1, 1360, 384. We lose pos embed because it was 518
        print(model.student.backbone.pos_embed.shape) #1, 257, 384

        # Interpolate pos embed (only has an effect if you are training smaller model size than vitG)
        # note: the below seems to be doing 1d interpolation, but you need 2d interp
        # https://github.com/huggingface/pytorch-image-models/blob/47c18f4b6419d34ada6e5deba2463727f3b219f2/timm/layers/pos_embed.py#L47-L49
        source = model_pretrained.pos_embed.transpose(1, 2)
        size = model.student.backbone.pos_embed.shape[1]
        interpolated = torch.nn.functional.interpolate(source, size=size, mode='linear', align_corners=False)
        interpolated_embeddings = interpolated.transpose(1, 2)
        model.student.pos_embed = interpolated_embeddings

        # We need to make sure we grab *all* of the keys.
        # For each block, copy weights over.
=======
        print(model_pretrained.pos_embed.shape)#1, 1360, 384. We lose the pos embed because it was 518.
        print(model.student.backbone.pos_embed.shape)#1, 257, 384
          
        

        #We need to make sure we grab *all* of the keys.
        #exit()
        #For each block, copy weights over.
>>>>>>> 7c0f47a4
        layers = []
        for layer in model_pretrained.blocks:
            layers.append(layer)
        i = 0
        for layer in model.student.backbone.blocks:
            for sublayer in layer:
                if type(sublayer) != torch.nn.Identity:
                    current = layers.pop(0)
                    sublayer.norm1.weight = current.norm1.weight
                    sublayer.norm1.bias = current.norm1.bias
<<<<<<< HEAD
                    sublayer.attn.qkv.weight = current.attn.qkv.weight
                    sublayer.attn.qkv.bias =  current.attn.qkv.bias
                    sublayer.attn.proj.weight = current.attn.proj.weight
                    sublayer.attn.proj.bias = current.attn.proj.bias
                    sublayer.norm2.weight = current.norm2.weight
                    sublayer.norm2.bias = current.norm2.bias
                    try:
                        sublayer.mlp.fc1.weight = current.mlp.fc1.weight
                        sublayer.mlp.fc2.weight = current.mlp.fc2.weight
                        sublayer.mlp.fc1.bias = current.mlp.fc1.bias
                        sublayer.mlp.fc2.bias = current.mlp.fc2.bias
                    except:
                        sublayer.mlp.w12.weight = current.mlp.w12.weight
                        sublayer.mlp.w12.bias = current.mlp.w12.bias
                        sublayer.mlp.w3.weight = current.mlp.w3.weight
                        sublayer.mlp.w3.bias = current.mlp.w3.bias
                    sublayer.ls1.gamma = current.ls1.gamma
                    sublayer.ls2.gamma = current.ls2.gamma

=======
                    
                    sublayer.attn.qkv.weight = current.attn.qkv.weight
                    sublayer.attn.qkv.bias=  current.attn.qkv.bias

                    sublayer.attn.proj.weight = current.attn.proj.weight
                    sublayer.attn.proj.bias = current.attn.proj.bias


                    sublayer.norm2.weight = current.norm2.weight
                    sublayer.norm2.bias = current.norm2.bias

                    sublayer.mlp.fc1.weight = current.mlp.fc1.weight
                    sublayer.mlp.fc2.weight = current.mlp.fc2.weight
                    
                    sublayer.mlp.fc1.bias = current.mlp.fc1.bias
                    sublayer.mlp.fc2.bias = current.mlp.fc2.bias

                    sublayer.ls1.gamma = current.ls1.gamma
                    sublayer.ls2.gamma = current.ls2.gamma
>>>>>>> 7c0f47a4

        model.student.backbone.norm.weight = model_pretrained.norm.weight
        model.student.backbone.norm.bias = model_pretrained.norm.bias 

    model.prepare_for_distributed_training()
<<<<<<< HEAD
=======


>>>>>>> 7c0f47a4
    logger.info("Model:\n{}".format(model))

    if args.eval_only and not single_gpu_run:
        iteration = (
            FSDPCheckpointer(model, save_dir=cfg.train.output_dir)
            .resume_or_load(cfg.MODEL.WEIGHTS, resume=not args.no_resume)
            .get("iteration", -1)
            + 1
        )
        return do_test(cfg, model, f"manual_{iteration}")

    do_train(cfg, model, resume=not args.no_resume)


if __name__ == "__main__":
    args = get_args_parser(add_help=True).parse_args()
    if not args.config_file:
        raise ValueError("config file path must be provided")
    CONFIG_FILE_PATH = os.path.abspath(args.config_file)
    main(args)<|MERGE_RESOLUTION|>--- conflicted
+++ resolved
@@ -46,7 +46,6 @@
 torch.backends.cuda.matmul.allow_tf32 = True  # PyTorch 1.12 sets this to False by default
 logger = logging.getLogger("dinov2")
 import wandb
-<<<<<<< HEAD
 
 def _build_streaming_dataset(
     dataset_path: str,
@@ -82,8 +81,6 @@
     seed = base_seed + epoch * 1_000_000 + global_rank * 10000
     ds = ds.shuffle(buffer_size=shuffle_buffer, seed=seed)
     return ds
-=======
->>>>>>> 7c0f47a4
 
 def get_args_parser(add_help: bool = True):
     parser = argparse.ArgumentParser("DINOv2 training", add_help=add_help)
@@ -239,7 +236,6 @@
     
     from omegaconf import OmegaConf
     if distributed.is_main_process():
-<<<<<<< HEAD
         run_id_path = Path(cfg.train.output_dir) / "wandb_run_id.txt"
         if resume and run_id_path.exists():
             run_id = run_id_path.read_text().strip()
@@ -258,14 +254,6 @@
         repo_root = Path(__file__).resolve().parents[2]
         artifact = wandb.Artifact(name=f"run-source-{run.id}", type="code")
         artifact.add_file(str(Path(__file__).resolve()))
-=======
-        run = wandb.init(
-            project="midnight-rep",  # Specify your project
-            config = OmegaConf.to_container(cfg)
-        )
-
-
->>>>>>> 7c0f47a4
 
         artifact.add_file(str(os.environ.get("DINOV2_RUN_SCRIPT")))
         artifact.add_file(str(Path(CONFIG_FILE_PATH)))
@@ -405,14 +393,6 @@
         dataset,
         batch_size=cfg.train.batch_size_per_gpu,
         num_workers=cfg.train.num_workers,
-<<<<<<< HEAD
-=======
-        #num_workers = 1,
-        shuffle=True,
-        seed=start_iter,  # TODO: Fix this -- cfg.train.seed
-        sampler_type=sampler_type,
-        sampler_advance=0,  # TODO(qas): fix this -- start_iter * cfg.train.batch_size_per_gpu,
->>>>>>> 7c0f47a4
         drop_last=True,
         pin_memory=True,
         persistent_workers=True,
@@ -518,7 +498,6 @@
         metric_logger.update(total_loss=losses_reduced, **loss_dict_reduced)
         
         if distributed.is_main_process():
-<<<<<<< HEAD
             scalar_logs = {
                 "Learning Rate": lr,
                 "Momentum": mom,
@@ -530,20 +509,6 @@
         # Synchronize the GPU to ensure all operations are complete before measuring
         torch.cuda.synchronize()
         
-=======
-            wandb.log({"Learning Rate":lr,
-                        "Momentum": mom,
-                        "Last Layer LR": last_layer_lr,
-                        "Learning Rate":lr,
-                        "Total Loss":losses_reduced
-                })
-            wandb.log(loss_dict)
-
-
-        
-        # checkpointing and testing
-
->>>>>>> 7c0f47a4
         #Save instantly
         if cfg.evaluation.eval_period_iterations >= 0 and (iteration) % cfg.evaluation.eval_period_iterations == 0:
             do_test(cfg, model, f"training_{iteration}")
@@ -561,7 +526,6 @@
     print(cfg)
     model = SSLMetaArch(cfg).to(torch.device("cuda"))
     #Load model here from pretrained.
-<<<<<<< HEAD
     if cfg.train.use_pretrained:
 
         if cfg.student.arch == "vit_giant2":
@@ -570,12 +534,6 @@
         else:
             AssertionError("only giant pretrained is supported currently")
 
-=======
-    if True:#cfg.train.use_pretrained and "\'arch\': \'vit_small\'" in str(cfg):#Temporary check
-        print("load small")
-        
-        model_pretrained = torch.hub.load('facebookresearch/dinov2', 'dinov2_vits14_reg')#, force_reload = True)
->>>>>>> 7c0f47a4
         model_pretrained = model_pretrained.to(torch.device("cuda"))
         model.student.backbone.patch_embed.proj.weight = model_pretrained.patch_embed.proj.weight
         model.student.backbone.patch_embed.proj.bias = model_pretrained.patch_embed.proj.bias
@@ -585,7 +543,6 @@
 
         print(model.state_dict().keys())
         print(model_pretrained.state_dict().keys())
-<<<<<<< HEAD
         print(model_pretrained.pos_embed.shape) #1, 1360, 384. We lose pos embed because it was 518
         print(model.student.backbone.pos_embed.shape) #1, 257, 384
 
@@ -600,16 +557,6 @@
 
         # We need to make sure we grab *all* of the keys.
         # For each block, copy weights over.
-=======
-        print(model_pretrained.pos_embed.shape)#1, 1360, 384. We lose the pos embed because it was 518.
-        print(model.student.backbone.pos_embed.shape)#1, 257, 384
-          
-        
-
-        #We need to make sure we grab *all* of the keys.
-        #exit()
-        #For each block, copy weights over.
->>>>>>> 7c0f47a4
         layers = []
         for layer in model_pretrained.blocks:
             layers.append(layer)
@@ -620,7 +567,6 @@
                     current = layers.pop(0)
                     sublayer.norm1.weight = current.norm1.weight
                     sublayer.norm1.bias = current.norm1.bias
-<<<<<<< HEAD
                     sublayer.attn.qkv.weight = current.attn.qkv.weight
                     sublayer.attn.qkv.bias =  current.attn.qkv.bias
                     sublayer.attn.proj.weight = current.attn.proj.weight
@@ -640,37 +586,11 @@
                     sublayer.ls1.gamma = current.ls1.gamma
                     sublayer.ls2.gamma = current.ls2.gamma
 
-=======
-                    
-                    sublayer.attn.qkv.weight = current.attn.qkv.weight
-                    sublayer.attn.qkv.bias=  current.attn.qkv.bias
-
-                    sublayer.attn.proj.weight = current.attn.proj.weight
-                    sublayer.attn.proj.bias = current.attn.proj.bias
-
-
-                    sublayer.norm2.weight = current.norm2.weight
-                    sublayer.norm2.bias = current.norm2.bias
-
-                    sublayer.mlp.fc1.weight = current.mlp.fc1.weight
-                    sublayer.mlp.fc2.weight = current.mlp.fc2.weight
-                    
-                    sublayer.mlp.fc1.bias = current.mlp.fc1.bias
-                    sublayer.mlp.fc2.bias = current.mlp.fc2.bias
-
-                    sublayer.ls1.gamma = current.ls1.gamma
-                    sublayer.ls2.gamma = current.ls2.gamma
->>>>>>> 7c0f47a4
 
         model.student.backbone.norm.weight = model_pretrained.norm.weight
         model.student.backbone.norm.bias = model_pretrained.norm.bias 
 
     model.prepare_for_distributed_training()
-<<<<<<< HEAD
-=======
-
-
->>>>>>> 7c0f47a4
     logger.info("Model:\n{}".format(model))
 
     if args.eval_only and not single_gpu_run:
@@ -690,4 +610,4 @@
     if not args.config_file:
         raise ValueError("config file path must be provided")
     CONFIG_FILE_PATH = os.path.abspath(args.config_file)
-    main(args)+    main(args)
