--- conflicted
+++ resolved
@@ -1,6 +1,9 @@
-<<<<<<< HEAD
 #!/usr/bin/env bash
 set -euo pipefail
+
+source .venv/bin/activate
+CUDA_VISIBLE_DEVICES=0 torchrun --master_port=34001 --nproc_per_node=1 dinov2/train/train.py --config-file ./dinov2/configs/train/vits14_reg4.yaml --output-dir ./output_pretrained_on_test train.dataset_path=pathology:root=/teamspace/studios/this_studio/tcga/
+
 
 # Multi-node launch: 4 nodes × 8 GPUs per node
 # Usage: run this same script on each node with the SAME RDZV_HOST/RDZV_PORT/RDZV_ID
@@ -39,8 +42,4 @@
     dinov2/train/train.py \
       --config-file ${CONFIG_FILE} \
       --output-dir ${OUTPUT_DIR} \
-      train.dataset_path=${DATASET_PATH}
-=======
-source .venv/bin/activate
-CUDA_VISIBLE_DEVICES=0 torchrun --master_port=34001 --nproc_per_node=1 dinov2/train/train.py --config-file ./dinov2/configs/train/vits14_reg4.yaml --output-dir ./output_pretrained_on_test train.dataset_path=pathology:root=/teamspace/studios/this_studio/tcga/
->>>>>>> adb8794c
+      train.dataset_path=${DATASET_PATH}