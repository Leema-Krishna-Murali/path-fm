--- conflicted
+++ resolved
@@ -1,17 +1,5 @@
 import cv2
 import random
-<<<<<<< HEAD
-from pathlib import Path
-from openslide import OpenSlide
-import numpy as np
-
-data_root = Path("/data/TCGA")
-output_filename = "sample_dataset_30.txt"
-patch_size = 224
-max_tries = 1000
-
-def hsv(tile_rgb):
-=======
 from openslide import OpenSlide
 import numpy as np
 
@@ -20,7 +8,6 @@
 output_filename = "sample_dataset_30.txt"
 
 def hsv(tile_rgb, patch_size):
->>>>>>> 1d5d60ca
     """
     Checks if a given tile has a high concentration of tissue based on an HSV mask.
     """
@@ -44,16 +31,9 @@
     else:
         return None
 
-<<<<<<< HEAD
-finish = 3072 * 1000000
-svs_files = sorted(str(path) for path in data_root.rglob("*.svs"))
-if not svs_files:
-    raise RuntimeError(f"No SVS files found under {data_root}")
-=======
 # --- Main execution loop ---
 finish = 3072 * 1000000
 datas = dataset.image_files_svs
->>>>>>> 1d5d60ca
 
 # Open the output file in write mode ('w')
 # This will create the file if it doesn't exist or overwrite it if it does.
@@ -61,10 +41,6 @@
     print(f"Starting patch sampling. Output will be saved to {output_filename}")
     
     for e in range(0, finish):
-<<<<<<< HEAD
-        for path in svs_files:
-            image = OpenSlide(path)
-=======
         for i in range(0, len(datas)):
             path = datas[i]
             try:
@@ -74,7 +50,6 @@
                 continue # Skip to the next image
 
             patch_size = 224
->>>>>>> 1d5d60ca
             
             # Iterate through each level of the slide
             for level in range(0, image.level_count):
@@ -98,11 +73,7 @@
                     patch = image.read_region((x, y), level=level, size=(patch_size, patch_size))
                     
                     # Check if the patch contains enough tissue
-<<<<<<< HEAD
-                    res = hsv(patch)
-=======
                     res = hsv(patch, (patch_size, patch_size))
->>>>>>> 1d5d60ca
                     
                     if res is not None:
                         # If the patch is valid, write its info to the file
@@ -110,24 +81,8 @@
                         f.write(output_line)
                         break # Move to the next level/image
                 
-<<<<<<< HEAD
-                    if tries >= max_tries:
-                        # If 1000 random patches at this level are invalid, move on
-                        break
-            image.close()
-
-# Shuffle the collected entries once generation finishes
-with open(output_filename, 'r') as f:
-    lines = f.readlines()
-
-random.shuffle(lines)
-
-with open(output_filename, 'w') as f:
-    f.writelines(lines)
-=======
                     if tries >= 1000:
                         # If 1000 random patches at this level are invalid, move on
                         break
->>>>>>> 1d5d60ca
 
 print("Done")